--- conflicted
+++ resolved
@@ -54,11 +54,5 @@
 	$(MAKE) -C $(BROTLI) lib
 
 clean :
-<<<<<<< HEAD
 	rm -f $(OBJS) $(EXE_OBJS) $(EXECUTABLES)
-	$(MAKE) -C $(BROTLI) clean
-=======
-	rm -f $(OBJS) $(EXE_OBJS) $(EXECUTABLES) $(ARCHIVE_OBJS)
-	$(MAKE) -C $(BROTLI)/dec clean
-	$(MAKE) -C $(BROTLI)/enc clean
->>>>>>> 14715c32
+	$(MAKE) -C $(BROTLI) clean